package commitlog

import (
	"bytes"
	"encoding/binary"
	"io"
	"os"
	"sort"
	"sync"

	"github.com/pkg/errors"
	"github.com/tysontate/gommap"

	"github.com/liftbridge-io/liftbridge/server/proto"
)

var (
	ErrIndexCorrupt = errors.New("corrupt index file")
)

const (
	offsetWidth    = 4
	timestampWidth = 8
	positionWidth  = 4
	sizeWidth      = 4
	entryWidth     = offsetWidth + timestampWidth + positionWidth + sizeWidth
)

type Index struct {
	options
	mmap     gommap.MMap
	file     *os.File
	size     int64
	mu       sync.RWMutex
	position int64
}

type Entry struct {
	Offset    int64
	Timestamp int64
	Position  int64
	Size      int32
}

// relEntry is an Entry relative to the base fileOffset
type relEntry struct {
	Offset    int32
	Timestamp int64
	Position  int32
	Size      int32
}

func newRelEntry(e *Entry, baseOffset int64) relEntry {
	return relEntry{
		Offset:    int32(e.Offset - baseOffset),
		Timestamp: e.Timestamp,
		Position:  int32(e.Position),
		Size:      e.Size,
	}
}

func (rel relEntry) fill(e *Entry, baseOffset int64) {
	e.Offset = baseOffset + int64(rel.Offset)
	e.Timestamp = rel.Timestamp
	e.Position = int64(rel.Position)
	e.Size = rel.Size
}

type options struct {
	path       string
	bytes      int64
	baseOffset int64
}

func NewIndex(opts options) (idx *Index, err error) {
	if opts.bytes == 0 {
		opts.bytes = 10 * 1024 * 1024
	}
	if opts.path == "" {
		return nil, errors.New("path is empty")
	}
	idx = &Index{
		options: opts,
	}
	idx.file, err = os.OpenFile(opts.path, os.O_RDWR|os.O_CREATE, 0666)
	if err != nil {
		return nil, errors.Wrap(err, "open file failed")
	}
	fi, err := idx.file.Stat()
	if err != nil {
		return nil, errors.Wrap(err, "stat file failed")
	}
	// Pre-allocate the index if we just created it.
	if fi.Size() == 0 {
		if err := idx.file.Truncate(roundDown(opts.bytes, entryWidth)); err != nil {
			return nil, err
		}
	}
	// Get updated stats after resize.
	fi, err = idx.file.Stat()
	if err != nil {
		return nil, errors.Wrap(err, "stat file failed")
	}
	idx.position = fi.Size()
	idx.size = fi.Size()

	idx.mmap, err = gommap.Map(idx.file.Fd(), gommap.PROT_READ|gommap.PROT_WRITE, gommap.MAP_SHARED)
	if err != nil {
		return nil, errors.Wrap(err, "mmap file failed")
	}
	return idx, nil
}

<<<<<<< HEAD
func (idx *Index) WriteEntries(entries []*Entry) (err error) {
=======
// Position returns the current position in the index to write to next. This
// value also represents the total length of the index.
func (idx *Index) Position() int64 {
	idx.mu.RLock()
	defer idx.mu.RUnlock()
	return idx.position
}

func (idx *Index) WriteEntries(entries []Entry) (err error) {
>>>>>>> e1e35218
	b := new(bytes.Buffer)
	for _, entry := range entries {
		relEntry := newRelEntry(entry, idx.baseOffset)
		if err = binary.Write(b, proto.Encoding, relEntry); err != nil {
			return errors.Wrap(err, "binary write failed")
		}
	}
	idx.WriteAt(b.Bytes(), idx.position)
	idx.mu.Lock()
	idx.position += entryWidth * int64(len(entries))
	idx.mu.Unlock()
	return nil
}

// ReadEntryAtFileOffset is used to read an Index entry at the given
// byte offset of the Index file. ReadEntryAtLogOffset is generally
// more useful for higher level use.
func (idx *Index) ReadEntryAtFileOffset(e *Entry, fileOffset int64) (err error) {
	p := make([]byte, entryWidth)
	if _, err = idx.ReadAt(p, fileOffset); err != nil {
		return err
	}
	b := bytes.NewReader(p)
	rel := &relEntry{}
	err = binary.Read(b, proto.Encoding, rel)
	if err != nil {
		return errors.Wrap(err, "binary read failed")
	}
	idx.mu.RLock()
	rel.fill(e, idx.baseOffset)
	idx.mu.RUnlock()
	return nil
}

// ReadEntryAtLogOffset is used to read an Index entry at the given
// log offset of the Index file.
func (idx *Index) ReadEntryAtLogOffset(e *Entry, logOffset int64) error {
	return idx.ReadEntryAtFileOffset(e, logOffset*entryWidth)
}

func (idx *Index) ReadAt(p []byte, offset int64) (n int, err error) {
	idx.mu.RLock()
	defer idx.mu.RUnlock()
	if idx.position < offset+entryWidth {
		return 0, io.EOF
	}
	n = copy(p, idx.mmap[offset:offset+entryWidth])
	return n, nil
}

func (idx *Index) WriteAt(p []byte, offset int64) (n int) {
	idx.mu.Lock()
	defer idx.mu.Unlock()

	// Check if we need to expand the index file.
	if offset >= idx.size {
		// Expand the index file.
		newSize := roundDown(idx.size+idx.bytes, entryWidth)
		err := idx.file.Truncate(newSize)
		if err != nil {
			panic(errors.Wrap(err, "failed to expand index file"))
		}
		idx.size = newSize

		// Re-mmap the index.
		idx.mmap, err = gommap.Map(idx.file.Fd(), gommap.PROT_READ|gommap.PROT_WRITE, gommap.MAP_SHARED)
		if err != nil {
			panic(errors.Wrap(err, "failed to mmap expanded index file"))
		}
	}

	return copy(idx.mmap[offset:], p)
}

func (idx *Index) Sync() error {
	idx.mu.Lock()
	defer idx.mu.Unlock()
	if err := idx.file.Sync(); err != nil {
		return errors.Wrap(err, "file sync failed")
	}
	if err := idx.mmap.Sync(gommap.MS_SYNC); err != nil {
		return errors.Wrap(err, "mmap sync failed")
	}
	return nil
}

func (idx *Index) Close() (err error) {
	if err = idx.Sync(); err != nil {
		return
	}
	if err = idx.file.Truncate(idx.position); err != nil {
		return
	}
	return idx.file.Close()
}

func (idx *Index) Name() string {
	return idx.file.Name()
}

func (idx *Index) TruncateEntries(number int) error {
	idx.mu.Lock()
	defer idx.mu.Unlock()
	if int64(number*entryWidth) > idx.position {
		return errors.New("bad truncate number")
	}
	idx.position = int64(number * entryWidth)
	return nil
}

func (idx *Index) InitializePosition() (*Entry, error) {
	// Find the first empty entry.
	n := int(idx.size / entryWidth)
	entry := new(Entry)
	i := sort.Search(n, func(i int) bool {
		if err := idx.ReadEntryAtFileOffset(entry, int64(i*entryWidth)); err != nil {
			panic(err)
		}
		return entry.Position == 0 && entry.Timestamp == 0 && entry.Size == 0
	})
	// Initialize the position.
	idx.mu.Lock()
	idx.position = int64(i * entryWidth)
	idx.mu.Unlock()

	if i == 0 {
		// Index is empty.
		return nil, nil
	}

	// Return the last entry in the index.
	i--
	if err := idx.ReadEntryAtFileOffset(entry, int64(i*entryWidth)); err != nil {
		return nil, err
	}
	// Do some sanity checks.
	if entry.Offset < idx.baseOffset {
		return nil, ErrIndexCorrupt
	}
	idx.mu.RLock()
	defer idx.mu.RUnlock()
	if idx.position%entryWidth != 0 {
		return nil, ErrIndexCorrupt
	}
	return entry, nil
}

type IndexScanner struct {
	idx    *Index
	entry  *Entry
	offset int64
}

func NewIndexScanner(idx *Index) *IndexScanner {
	return &IndexScanner{idx: idx, entry: &Entry{}}
}

func (s *IndexScanner) Scan() (*Entry, error) {
	err := s.idx.ReadEntryAtLogOffset(s.entry, s.offset)
	if err != nil {
		return nil, err
	}
	if s.entry.Offset == 0 && s.offset != 0 {
		return nil, io.EOF
	}
	s.offset++
	return s.entry, err
}<|MERGE_RESOLUTION|>--- conflicted
+++ resolved
@@ -111,9 +111,6 @@
 	return idx, nil
 }
 
-<<<<<<< HEAD
-func (idx *Index) WriteEntries(entries []*Entry) (err error) {
-=======
 // Position returns the current position in the index to write to next. This
 // value also represents the total length of the index.
 func (idx *Index) Position() int64 {
@@ -122,8 +119,7 @@
 	return idx.position
 }
 
-func (idx *Index) WriteEntries(entries []Entry) (err error) {
->>>>>>> e1e35218
+func (idx *Index) WriteEntries(entries []*Entry) (err error) {
 	b := new(bytes.Buffer)
 	for _, entry := range entries {
 		relEntry := newRelEntry(entry, idx.baseOffset)
